--- conflicted
+++ resolved
@@ -692,15 +692,9 @@
         """
 
         # Sort arguments from leftmost site to right
-<<<<<<< HEAD
         modulo_sites    = [a%self.L for a in sites]
         sorted_indices  = np.argsort( modulo_sites )
         sites           = np.array(modulo_sites)[sorted_indices]
-=======
-        sorted_sites    = [a%self.L for a in sites]
-        sorted_indices  = np.argsort( sorted_sites )
-        sites           = np.array(sorted_sites)[sorted_indices]
->>>>>>> fb98494c
         ops             = np.array(ops)[sorted_indices]
 
         # Keep track of current_site and current_op, so that we know if we should
